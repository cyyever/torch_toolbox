--- conflicted
+++ resolved
@@ -341,13 +341,9 @@
                             dataset_kwargs["subset"] = "testing"
                     dataset = dataset_constructor(**dataset_kwargs)
                     if isinstance(dataset, torch.utils.data.IterableDataset):
-<<<<<<< HEAD
                         dataset = convert_iterable_dataset_to_map(
                             dataset, name == "IMDB"
                         )
-=======
-                        dataset = convert_iterable_dataset_to_map(dataset)
->>>>>>> bbb3531b
                     if phase == MachineLearningPhase.Training:
                         training_dataset = dataset
                     elif phase == MachineLearningPhase.Validation:
