import os
import datetime
import copy
import torch

from cyy_naive_lib.log import get_logger
from cyy_naive_lib.list_op import split_list_to_chunks

from device import get_device
from model_util import ModelUtil
from validator import Validator
from per_sample_gradient import get_per_sample_gradient
from visualization import EpochWindow, Window


class Trainer:
    @staticmethod
    def repeated_training(number, trainer, training_callback):
        results = dict()
        for idx in range(number):
            statistics = training_callback(idx, trainer)
            assert isinstance(statistics, dict)
            for k, v in statistics.items():
                tensor = None
                if isinstance(v, list):
                    tensor = torch.Tensor(v)
                elif isinstance(v, dict):
                    tensor = torch.Tensor([v[k] for k in sorted(v.keys())])
                else:
                    raise RuntimeError("unsupported value" + str(v))
                if k in results:
                    results[k] += tensor
                else:
                    results[k] = tensor
        for k, v in results.items():
            results[k] = v / number
        return results

    def __init__(self, model, loss_fun, training_dataset, hyper_parameter):
        self.model = copy.deepcopy(model)
        self.loss_fun = loss_fun
        self.training_dataset = training_dataset
<<<<<<< HEAD
        self.__hyper_parameter = hyper_parameter
        self.__reset_hyper_parameter = False
        self.__reset_loss()
        self.validation_dataset = None
        self.test_dataset = None
        self.stop_criterion = None
=======
        self.stop_criterion = None
        self.validation_dataset = None
        self.test_dataset = None
        self.__hyper_parameter = hyper_parameter
        self.__reset_hyper_parameter = False
        self.__visdom_env = None
        self.__reset_loss()
>>>>>>> f008e9d1

    def get_validator(self, use_test_data=True):
        if use_test_data:
            return Validator(self.model, self.loss_fun, self.test_dataset)
        return Validator(self.model, self.loss_fun, self.validation_dataset)

    def set_hyper_parameter(self, hyper_parameter):
        self.__hyper_parameter = hyper_parameter
        self.__reset_hyper_parameter = True

    def get_hyper_parameter(self):
        return self.__hyper_parameter

    def repeated_train(self, repeated_num, save_dir, **kwargs):
        def training_callback(_, trainer):
            nonlocal save_dir, kwargs
            trainer.train(**kwargs)
            trainer.save(save_dir, with_timestamp=True)
            return {
                "training_loss": trainer.training_loss,
                "validation_loss": trainer.validation_loss,
                "validation_accuracy": trainer.validation_accuracy,
            }

        return Trainer.repeated_training(repeated_num, self, training_callback)

    def train(self, **kwargs):
        self.__visdom_env = "training_" + "{date:%Y-%m-%d_%H:%M:%S}".format(
            date=datetime.datetime.now()
        )

        def pre_training_callback(trainer, optimizer, lr_scheduler):
            get_logger().info(
                "begin training for %s epochs,hyper_parameter is %s,optimizer is %s ,lr_scheduler is %s, model is %s",
                self.__hyper_parameter.epochs,
                self.__hyper_parameter,
                optimizer,
                lr_scheduler,
                trainer.model.__class__.__name__,
            )

        kwargs = Trainer.__prepend_callback(
            kwargs, "pre_training_callbacks", pre_training_callback
        )

        def after_batch_callback(
            trainer,
            epoch,
            batch_index,
            batch_size,
            batch_loss,
            learning_rates,
            **kwargs
        ):
            ten_batches = len(trainer.training_dataset) // (10 * batch_size)
            if ten_batches == 0 or batch_index % ten_batches == 0:
                get_logger().info(
                    "epoch: %s, batch: %s, learning rate: %s, batch training loss: %s",
                    epoch,
                    batch_index,
                    learning_rates,
                    batch_loss,
                )

        kwargs = Trainer.__prepend_callback(
            kwargs, "after_batch_callbacks", after_batch_callback
        )

        plot_parameter_distribution = kwargs.get(
            "plot_parameter_distribution", False)
        plot_class_accuracy = kwargs.get("plot_class_accuracy", False)

        def plot_loss_after_epoch(trainer, epoch, learning_rates):
            nonlocal plot_parameter_distribution
            nonlocal plot_class_accuracy
            if plot_parameter_distribution:
                layer_win = Window(
                    "parameter distribution",
                    env=trainer.__visdom_env)

                layer_win.plot_histogram(
                    ModelUtil(trainer.model).get_parameter_list())

            EpochWindow(
                "learning rate",
                env=trainer.__visdom_env).plot_learning_rate(
                epoch,
                learning_rates[0])

            loss_win = EpochWindow(
                "training & validation loss", env=trainer.__visdom_env
            )
            get_logger().info("epoch: %s, training loss: %s",
                              epoch, trainer.training_loss[-1], )
            loss_win.plot_loss(epoch,
                               trainer.training_loss[-1],
                               "training loss")

            validation_epoch_interval = int(
                kwargs.get("validation_epoch_interval", 1))
            if (
                trainer.validation_dataset is not None
                and epoch % validation_epoch_interval == 0
            ):
                (validation_loss, accuracy, other_data,) = trainer.get_validator(
                    use_test_data=False
                ).validate(
                    trainer.__hyper_parameter.batch_size, per_class_accuracy=True
                )
                validation_loss = validation_loss.data.item()
                trainer.validation_loss[epoch] = validation_loss
                trainer.validation_accuracy[epoch] = accuracy
                get_logger().info(
                    "epoch: %s, learning_rate: %s, validation loss: %s, accuracy = %s",
                    epoch,
                    learning_rates,
                    validation_loss,
                    accuracy,
                )
                loss_win.plot_loss(epoch, validation_loss, "validation loss")
                EpochWindow(
                    "validation accuracy", env=trainer.__visdom_env
                ).plot_accuracy(epoch, accuracy, "accuracy")

                if plot_class_accuracy:
                    class_accuracy = other_data["per_class_accuracy"]
                    for idx, sub_list in enumerate(
                        split_list_to_chunks(list(class_accuracy.keys()), 2)
                    ):
                        class_accuracy_win = EpochWindow(
                            "class accuracy part " + str(idx), env=trainer.__visdom_env)
                        for k in sub_list:
                            get_logger().info(
                                "epoch: %s, learning_rate: %s, class %s accuracy = %s",
                                epoch,
                                learning_rates,
                                k,
                                class_accuracy[k],
                            )
                            class_accuracy_win.plot_accuracy(
                                epoch,
                                class_accuracy[k],
                                "class_" + str(k) + "_accuracy",
                            )

            test_epoch_interval = int(kwargs.get("test_epoch_interval", 5))
            if trainer.test_dataset is not None and (
                epoch % test_epoch_interval == 0
                or epoch == trainer.get_hyper_parameter().epochs
            ):
                (test_loss, accuracy, other_data,) = trainer.get_validator(
                    use_test_data=True
                ).validate(
                    trainer.__hyper_parameter.batch_size, per_class_accuracy=False
                )
                test_loss = test_loss.data.item()
                trainer.test_loss[epoch] = test_loss
                trainer.test_accuracy[epoch] = accuracy
                get_logger().info(
                    "epoch: %s, learning_rate: %s, test loss: %s, accuracy = %s",
                    epoch,
                    learning_rates,
                    test_loss,
                    accuracy,
                )

        kwargs = Trainer.__prepend_callback(
            kwargs, "after_epoch_callbacks", plot_loss_after_epoch
        )
        return self.__train(**kwargs)

    def __train(self, **kwargs):
        training_data_loader = torch.utils.data.DataLoader(
            self.training_dataset,
            batch_size=self.__hyper_parameter.batch_size,
            shuffle=True,
        )

        training_set_size = len(self.training_dataset)
        get_logger().info("training_set_size is %s", training_set_size)
        batch_index = 0
        device = get_device()
        get_logger().info("use device %s", device)
        self.model.to(device)
        self.__reset_hyper_parameter = False
        self.__reset_loss()
        optimizer = self.__hyper_parameter.get_optimizer(
            self.model.parameters(), self.training_dataset
        )
        lr_scheduler = self.__hyper_parameter.get_lr_scheduler(optimizer)
        for callback in kwargs.get("pre_training_callbacks", []):
            callback(self, optimizer, lr_scheduler)

        for epoch in range(1, self.__hyper_parameter.epochs + 1):
            if self.__reset_hyper_parameter:
                self.__reset_hyper_parameter = False
                optimizer = self.__hyper_parameter.get_optimizer(
                    self.model.parameters(), self.training_dataset
                )
                lr_scheduler = self.__hyper_parameter.get_lr_scheduler(
                    optimizer)
                get_logger().warning("use new hyper-parameter")

            training_loss = 0.0
            cur_learning_rates = [group["lr"]
                                  for group in optimizer.param_groups]
            for batch in training_data_loader:
                self.model.train()
                self.model.to(device)
                optimizer.zero_grad()
                real_batch_size = batch[0].shape[0]

                for callback in kwargs.get("pre_batch_callbacks", []):
                    callback(self, batch, batch_index)

                instance_inputs = batch[0].to(device)
                instance_targets = batch[1].to(device)
                instance_indices = None
                if len(batch) >= 3:
                    instance_indices = [idx.data.item() for idx in batch[2]]

                if "per_sample_gradient_callback" in kwargs:
                    assert instance_indices is not None
                    per_sample_gradient_callback, computed_indices = kwargs[
                        "per_sample_gradient_callback"
                    ]
                    sample_gradient_inputs = []
                    sample_gradient_targets = []
                    sample_gradient_indices = []
                    for (
                            instance_input,
                            instance_target,
                            instance_index) in zip(
                            instance_inputs,
                            instance_targets,
                            instance_indices):
                        if (
                            computed_indices is not None
                            and instance_index not in computed_indices
                        ):
                            continue
                        sample_gradient_inputs.append(instance_input)
                        sample_gradient_targets.append(instance_target)
                        sample_gradient_indices.append(instance_index)
                    if sample_gradient_indices:
                        gradient_list = get_per_sample_gradient(
                            self.model,
                            self.loss_fun,
                            sample_gradient_inputs,
                            sample_gradient_targets,
                        )

                        assert len(gradient_list) == len(
                            sample_gradient_indices)
                        for (sample_gradient, index) in zip(
                            gradient_list, sample_gradient_indices
                        ):
                            per_sample_gradient_callback(
                                self, index, sample_gradient, optimizer=optimizer, )
                optimizer.zero_grad()
                outputs = self.model(instance_inputs)
                loss = self.loss_fun(outputs, instance_targets)
                batch_loss = loss.data.item()
                loss.backward()

                if hasattr(self.loss_fun, "reduction") and (
                    self.loss_fun.reduction == "mean"
                    or self.loss_fun.reduction == "elementwise_mean"
                ):
                    batch_loss *= real_batch_size
                    batch_loss /= training_set_size

                training_loss += batch_loss

                for callback in kwargs.get("after_batch_callbacks", []):
                    callback(
                        self,
                        epoch,
                        batch_index,
                        real_batch_size,
                        batch_loss,
                        cur_learning_rates,
                        instance_indices=instance_indices,
                        optimizer=optimizer,
                    )
                optimizer.step()
                batch_index += 1

            self.training_loss.append(training_loss)
            for callback in kwargs.get("after_epoch_callbacks", []):
                callback(self, epoch, cur_learning_rates)

            if self.stop_criterion is not None and self.stop_criterion(
                self, epoch, cur_learning_rates
            ):
                get_logger().warning("early stop")
                break

            if isinstance(
                    lr_scheduler,
                    torch.optim.lr_scheduler.ReduceLROnPlateau):
                lr_scheduler.step(
                    self.training_loss[-1] + self.validation_loss[epoch])
            else:
                lr_scheduler.step()

    def load_model(self, model_path):
        self.model = torch.load(model_path, map_location=get_device())

    def save(self, save_dir, model_name="model.pt"):
        if not os.path.isdir(save_dir):
            os.makedirs(save_dir)
        torch.save(self.model, os.path.join(save_dir, model_name))

    def __reset_loss(self):
        self.min_training_loss = None
        self.min_training_loss_model = None
        self.training_loss = []
        self.validation_loss = {}
        self.validation_accuracy = {}
        self.test_loss = {}
        self.test_accuracy = {}

    @staticmethod
    def __prepend_callback(kwargs, name, new_fun):
        callbacks = kwargs.get(name, [])
        callbacks.insert(0, new_fun)
        kwargs[name] = callbacks
        return kwargs<|MERGE_RESOLUTION|>--- conflicted
+++ resolved
@@ -40,14 +40,6 @@
         self.model = copy.deepcopy(model)
         self.loss_fun = loss_fun
         self.training_dataset = training_dataset
-<<<<<<< HEAD
-        self.__hyper_parameter = hyper_parameter
-        self.__reset_hyper_parameter = False
-        self.__reset_loss()
-        self.validation_dataset = None
-        self.test_dataset = None
-        self.stop_criterion = None
-=======
         self.stop_criterion = None
         self.validation_dataset = None
         self.test_dataset = None
@@ -55,7 +47,6 @@
         self.__reset_hyper_parameter = False
         self.__visdom_env = None
         self.__reset_loss()
->>>>>>> f008e9d1
 
     def get_validator(self, use_test_data=True):
         if use_test_data:
