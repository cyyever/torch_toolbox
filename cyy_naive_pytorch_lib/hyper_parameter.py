from typing import Callable, Optional

import torch
import torch.optim as optim
from cyy_naive_lib.log import get_logger

from dataset import dataset_with_indices
from ml_types import MachineLearningPhase


class HyperParameter:
    def __init__(
        self,
        epoch: int,
        batch_size: int,
        learning_rate: float,
        weight_decay: float,
        momentum: float = 0.9,
    ):
        self.__epoch = epoch
        self.__batch_size = batch_size
        self.__learning_rate = learning_rate
        self.__weight_decay = weight_decay
        self.__momentum = momentum
        self.__collate_fn = None
        self.__lr_scheduler_factory: Optional[Callable] = None
        self.__optimizer_factory: Optional[Callable] = None

    @property
    def epoch(self):
        return self.__epoch

    def set_epoch(self, epoch):
        self.__epoch = epoch

    @property
    def batch_size(self):
        return self.__batch_size

    def set_batch_size(self, batch_size):
        self.__batch_size = batch_size

    @property
    def learning_rate(self):
        return self.__learning_rate

    def set_learning_rate(self, learning_rate):
        self.__learning_rate = learning_rate

    @property
    def weight_decay(self):
        return self.__weight_decay

    def set_weight_decay(self, weight_decay):
        self.__weight_decay = weight_decay

    @property
    def momentum(self):
        return self.__momentum

    def set_momentum(self, momentum):
        self.__momentum = momentum

    def set_lr_scheduler_factory(self, lr_scheduler_factory: Callable):
        self.__lr_scheduler_factory = lr_scheduler_factory

    def get_lr_scheduler(self, optimizer, training_dataset_size: int):
        assert self.__lr_scheduler_factory is not None
        return self.__lr_scheduler_factory(
            self, optimizer, training_dataset_size=training_dataset_size
        )

    @staticmethod
    def lr_scheduler_step_after_batch(lr_scheduler):
        return isinstance(lr_scheduler, torch.optim.lr_scheduler.OneCycleLR)

    @staticmethod
    def get_lr_scheduler_factory(name):
        if name == "ReduceLROnPlateau":
            return lambda hyper_parameter, optimizer, **kwargs: optim.lr_scheduler.ReduceLROnPlateau(
                optimizer,
                verbose=True,
                factor=0.1,
                patience=min(10, hyper_parameter.epoch + 9 // 10),
            )
        raise RuntimeError("unknown learning rate scheduler:" + name)

    def set_optimizer_factory(self, optimizer_factory: Callable):
        self.__optimizer_factory = optimizer_factory

    @staticmethod
    def get_optimizer_factory(name: str):
        if name == "SGD":
            return optim.SGD
        if name == "Adam":
            return optim.Adam
        raise RuntimeError("unknown optimizer:" + name)

    def get_optimizer(self, params, training_dataset_size: int):
        assert self.__optimizer_factory is not None
        kwargs: dict = {
            "params": params,
            "lr": self.learning_rate,
            "momentum": self.momentum,
            "weight_decay": self.weight_decay / training_dataset_size,
        }
        return self.__optimizer_factory(**kwargs)

    def set_dataloader_collate_fn(self, collate_fn):
        self.__collate_fn = collate_fn

    def get_dataloader(self, dataset, phase: MachineLearningPhase):
        return torch.utils.data.DataLoader(
            dataset_with_indices(dataset),
            batch_size=self.batch_size,
            shuffle=(phase == MachineLearningPhase.Training),
            collate_fn=self.__collate_fn,
        )

    def __str__(self):
        s = (
            "epoch:"
            + str(self.epoch)
            + " batch_size:"
            + str(self.batch_size)
            + " learning_rate:"
            + str(self.learning_rate)
            + " weight_decay:"
            + str(self.weight_decay)
        )
        if self.__optimizer_factory is not None:
            s += " optimizer:" + str(self.__optimizer_factory)
        # if self.lr_scheduler_factory is not None:
        #     s += str(self.lr_scheduler_factory)

        return s


# def get_default_lr_scheduler(
#     optimizer, hyper_parameter: HyperParameter, training_dataset_size: int
# ):
#     return optim.lr_scheduler.ReduceLROnPlateau(
#         optimizer,
#         verbose=True,
#         factor=0.1,
#         patience=min(10, hyper_parameter.epoch + 9 // 10),
#     )
# return optim.lr_scheduler.OneCycleLR(
#     optimizer,
#     pct_start=0.4,
#     max_lr=0.5,
#     total_steps=(
#         hyper_parameter.epoch
#         * (
#             (training_dataset_size + hyper_parameter.batch_size - 1)
#             // hyper_parameter.batch_size
#         )
#     ),
#     anneal_strategy="linear",
#     three_phase=True,
#     div_factor=10,
# )


def get_recommended_hyper_parameter(
    dataset_name: str, model_name: str
) -> Optional[HyperParameter]:
    """
    Given dataset and model, return a set of recommended hyper parameters
    """

    hyper_parameter = None
    if dataset_name == "MNIST":
        hyper_parameter = HyperParameter(
            epoch=50, batch_size=64, learning_rate=0.01, weight_decay=1
        )
    elif dataset_name == "FashionMNIST" and model_name.lower() == "LeNet5".lower():
        hyper_parameter = HyperParameter(
            epoch=50, batch_size=64, learning_rate=0.01, weight_decay=1
        )
    elif dataset_name == "CIFAR10":
        hyper_parameter = HyperParameter(
            epoch=350, batch_size=128, learning_rate=0.1, weight_decay=1
        )
    elif dataset_name == "WebankStreet":
        hyper_parameter = HyperParameter(
            epoch=50, batch_size=4, learning_rate=0.0001, weight_decay=1
        )
    elif dataset_name == "SVHN":
        hyper_parameter = HyperParameter(
            epoch=50, batch_size=4, learning_rate=0.0001, weight_decay=1
        )
    else:
        get_logger().error(
            "no hyper parameter for dataset %s and model %s", dataset_name, model_name
        )
        return None
    hyper_parameter.set_lr_scheduler_factory(
        HyperParameter.get_lr_scheduler_factory("ReduceLROnPlateau")
    )
    if model_name == "FasterRCNN":
        hyper_parameter.set_dataloader_collate_fn(
            lambda batch: (
                [d[0] for d in batch],
                [d[1] for d in batch],
                torch.Tensor([d[2] for d in batch]),
            )
        )
<<<<<<< HEAD
    hyper_parameter.set_optimizer_factory(HyperParameter.get_optimizer_factory("Adam"))
=======
    hyper_parameter.set_optimizer_factory(HyperParameter.get_optimizer_factory("SGD"))
>>>>>>> 3de21afc
    return hyper_parameter<|MERGE_RESOLUTION|>--- conflicted
+++ resolved
@@ -206,9 +206,5 @@
                 torch.Tensor([d[2] for d in batch]),
             )
         )
-<<<<<<< HEAD
     hyper_parameter.set_optimizer_factory(HyperParameter.get_optimizer_factory("Adam"))
-=======
-    hyper_parameter.set_optimizer_factory(HyperParameter.get_optimizer_factory("SGD"))
->>>>>>> 3de21afc
     return hyper_parameter