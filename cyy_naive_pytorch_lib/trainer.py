import copy
import logging
from typing import Callable

import torch
from cyy_naive_lib.log import get_logger

from dataset_collection import DatasetCollection
from hooks.save_model import SaveModelHook
from hyper_parameter import HyperParameter
from inference import ClassificationInferencer, DetectionInferencer, Inferencer
from metric_visualizers.loss_metric_logger import LossMetricLogger
from metric_visualizers.metric_visdom import MetricVisdom
from metric_visualizers.validation_metric_logger import ValidationMetricLogger
from metrics.loss_metric import LossMetric
from metrics.validation_metric import ValidationMetric
from ml_type import MachineLearningPhase, ModelType, StopExecutingException
from model_executor import ModelExecutor, ModelExecutorCallbackPoint
from model_with_loss import ModelWithLoss


class Trainer(ModelExecutor):
    def __init__(
        self,
        model_with_loss: ModelWithLoss,
        dataset_collection: DatasetCollection,
        hyper_parameter: HyperParameter,
        save_dir=None,
    ):
        super().__init__(
            model_with_loss,
            dataset_collection,
            MachineLearningPhase.Training,
            hyper_parameter,
        )
        self.add_callback(
            ModelExecutorCallbackPoint.BEFORE_BATCH,
            lambda *args, **kwargs: kwargs["model_executor"].set_data(
                "cur_learning_rates",
                [
                    group["lr"]
                    for group in kwargs["model_executor"].get_optimizer().param_groups
                ],
            ),
        )
        self.__loss_metric = LossMetric()
        self.__loss_metric.append_to_model_executor(self)
        self.__validation_metrics = dict()
        for phase in (MachineLearningPhase.Validation, MachineLearningPhase.Test):
            self.__validation_metrics[phase] = ValidationMetric(phase)
            self.__validation_metrics[phase].append_to_model_executor(self)
        self.__loss_logger = LossMetricLogger()
        self.__loss_logger.append_to_model_executor(self)
        self.__validation_loss_logger = ValidationMetricLogger()
        self.__validation_loss_logger.append_to_model_executor(self)
        self.__metric_visdom = MetricVisdom()
        self.__metric_visdom.append_to_model_executor(self)
        self.__save_model_hook = SaveModelHook()
        self.save_dir = save_dir

    def get_validation_metric(self, phase):
        return self.__validation_metrics.get(phase)

    @property
    def loss_metric(self):
        return self.__loss_metric

    def get_inferencer(
        self, phase: MachineLearningPhase, copy_model=False
    ) -> Inferencer:
        assert phase != MachineLearningPhase.Training
        model_with_loss = self.model_with_loss
        if copy_model:
            get_logger().debug("copy model in inferencer")
            model_with_loss = copy.deepcopy(model_with_loss)

        if self.model_with_loss.model_type == ModelType.Classification:
            return ClassificationInferencer(
                model_with_loss,
                self.dataset_collection,
                phase=phase,
                hyper_parameter=self.hyper_parameter,
            )
        if self.model_with_loss.model_type == ModelType.Detection:
            return DetectionInferencer(
                model_with_loss,
                self.dataset_collection,
                phase=phase,
                hyper_parameter=self.hyper_parameter,
                iou_threshold=0.6,
            )
        assert False
        return None

    def get_optimizer(self):
        if not self.has_data("optimizer"):
            self.set_data(
                "optimizer",
                self.hyper_parameter.get_optimizer(self),
            )
        return self.get_data("optimizer")

    def remove_optimizer(self):
        self.remove_data("optimizer")

    def get_lr_scheduler(self):
        if not self.has_data("lr_scheduler"):
            self.set_data(
                "lr_scheduler",
                self.hyper_parameter.get_lr_scheduler(self),
            )
        return self.get_data("lr_scheduler")

    def remove_lr_scheduler(self):
        self.remove_data("lr_scheduler")

    def repeated_train(self, repeated_num, save_dir=None, **kwargs):
        def training_callback(_, trainer: Trainer):
            nonlocal save_dir, kwargs
            get_logger().setLevel(logging.ERROR)
            kwargs["test_epoch_interval"] = 1
            trainer.train(**kwargs)
            if save_dir is not None:
                trainer.save_model(save_dir)
            get_logger().setLevel(logging.DEBUG)
            return {
                "training_loss": trainer.training_loss,
                "validation_loss": trainer.validation_loss,
                "validation_accuracy": trainer.validation_accuracy,
                "test_loss": trainer.test_loss,
                "test_accuracy": trainer.test_accuracy,
            }

        return Trainer.__repeated_training(repeated_num, self, training_callback)

    def train(self, **kwargs):
        self.remove_optimizer()
        self.remove_lr_scheduler()

<<<<<<< HEAD
        if kwargs.get("save_model", True) and self.save_dir:
=======
        if kwargs.get("save_model", self.save_dir is not None):
>>>>>>> 35cdd64f
            self.__save_model_hook.append_to_model_executor(self)
        else:
            self.__save_model_hook.remove_from_model_executor(self)
        self.exec_callbacks(
            ModelExecutorCallbackPoint.BEFORE_EXECUTE, model_executor=self
        )

        try:
            for epoch in range(1, self.hyper_parameter.epoch + 1):
                self.exec_callbacks(
                    ModelExecutorCallbackPoint.BEFORE_EPOCH,
                    model_executor=self,
                    epoch=epoch,
                )
                if self.cuda_stream is not None:
                    get_logger().debug("use cuda stream %s", self.cuda_stream)

                with torch.cuda.stream(self.cuda_stream):
                    for batch_index, batch in enumerate(self.dataloader):
                        optimizer = self.get_optimizer()
                        lr_scheduler = self.get_lr_scheduler()
                        assert optimizer is not None
                        assert lr_scheduler is not None
                        # self.model.to(self.device)
                        self.exec_callbacks(
                            ModelExecutorCallbackPoint.BEFORE_BATCH,
                            model_executor=self,
                            batch_index=batch_index,
                            batch=batch,
                            batch_size=self.get_batch_size(batch[0]),
                        )
                        optimizer.zero_grad()
                        sample_inputs, sample_targets, _ = self.decode_batch(batch)
                        result = self.model_with_loss(
                            sample_inputs,
                            sample_targets,
                            phase=self.phase,
                            device=self.device,
                        )
                        loss = result["loss"]
                        loss.backward()
                        batch_loss = loss.data.item()

                        if self.has_callback(ModelExecutorCallbackPoint.OPTIMIZER_STEP):
                            self.exec_callbacks(
                                ModelExecutorCallbackPoint.OPTIMIZER_STEP,
                                self,
                            )
                        else:
                            optimizer.step()

                        if HyperParameter.lr_scheduler_step_after_batch(lr_scheduler):
                            get_logger().debug("adjust lr after batch")
                            lr_scheduler.step()

                        self.exec_callbacks(
                            ModelExecutorCallbackPoint.AFTER_BATCH,
                            model_executor=self,
                            batch_index=batch_index,
                            batch=batch,
                            epoch=epoch,
                            batch_loss=batch_loss,
                            batch_size=self.get_batch_size(sample_targets),
                        )

                self.exec_callbacks(
                    ModelExecutorCallbackPoint.AFTER_EPOCH,
                    model_executor=self,
                    epoch=epoch,
                )

                if not HyperParameter.lr_scheduler_step_after_batch(lr_scheduler):
                    if isinstance(
                        lr_scheduler, torch.optim.lr_scheduler.ReduceLROnPlateau
                    ):
                        training_loss = self.__loss_metric.get_loss(epoch)
                        get_logger().debug(
                            "call ReduceLROnPlateau for training loss %s", training_loss
                        )
                        lr_scheduler.step(training_loss)
                    else:
                        lr_scheduler.step()
        except StopExecutingException:
            get_logger().warning("stop training")
        self.exec_callbacks(
            ModelExecutorCallbackPoint.AFTER_EXECUTE, model_executor=self
        )

    @staticmethod
    def __repeated_training(number: int, trainer, training_callback: Callable):
        results: dict = dict()
        for idx in range(number):
            statistics = training_callback(idx, trainer)
            assert isinstance(statistics, dict)
            for k, v in statistics.items():
                tensor = None
                if isinstance(v, list):
                    tensor = torch.Tensor(v)
                elif isinstance(v, dict):
                    tensor = torch.Tensor([v[k] for k in sorted(v.keys())])
                else:
                    raise RuntimeError("unsupported value" + str(v))
                if k in results:
                    results[k] += tensor
                else:
                    results[k] = tensor
        for k, v in results.items():
            results[k] = v / number
        return results<|MERGE_RESOLUTION|>--- conflicted
+++ resolved
@@ -137,11 +137,7 @@
         self.remove_optimizer()
         self.remove_lr_scheduler()
 
-<<<<<<< HEAD
-        if kwargs.get("save_model", True) and self.save_dir:
-=======
         if kwargs.get("save_model", self.save_dir is not None):
->>>>>>> 35cdd64f
             self.__save_model_hook.append_to_model_executor(self)
         else:
             self.__save_model_hook.remove_from_model_executor(self)
